//! Data structures and functions used by IA-32e but not Protected Mode.

macro_rules! bit {
    ( $x:expr ) => {
        1 << $x
    };
}

macro_rules! check_flag {
    ($doc:meta, $fun:ident, $flag:ident) => (
        #[$doc]
        pub fn $fun(&self) -> bool {
            self.contains($flag)
        }
    )
}

<<<<<<< HEAD
macro_rules! is_bit_set {
    ($field:expr, $bit:expr) => (
        $field & (1 << $bit) > 0
    )
}

macro_rules! check_bit_fn {
    ($doc:meta, $fun:ident, $field:ident, $bit:expr) => (
        #[$doc]
        pub fn $fun(&self) -> bool {
            is_bit_set!(self.$field, $bit)
        }
    )
}

=======
pub mod time;
>>>>>>> 7afc050b
pub mod irq;
pub mod paging;
pub mod segmentation;
pub mod task;
pub mod syscall;
pub mod sgx;<|MERGE_RESOLUTION|>--- conflicted
+++ resolved
@@ -15,25 +15,6 @@
     )
 }
 
-<<<<<<< HEAD
-macro_rules! is_bit_set {
-    ($field:expr, $bit:expr) => (
-        $field & (1 << $bit) > 0
-    )
-}
-
-macro_rules! check_bit_fn {
-    ($doc:meta, $fun:ident, $field:ident, $bit:expr) => (
-        #[$doc]
-        pub fn $fun(&self) -> bool {
-            is_bit_set!(self.$field, $bit)
-        }
-    )
-}
-
-=======
-pub mod time;
->>>>>>> 7afc050b
 pub mod irq;
 pub mod paging;
 pub mod segmentation;
